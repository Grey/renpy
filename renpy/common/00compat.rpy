--- conflicted
+++ resolved
@@ -232,12 +232,9 @@
             config.allow_unfull_vpgrids = True
             style.drag.focus_mask = True
             style.default.outline_scaling = "step"
-<<<<<<< HEAD
+            config.box_skip_false_showif = False
             config.crop_relative_default = False
-=======
-            config.box_skip_false_showif = False
-
->>>>>>> 89d85670
+
 
     # The version of Ren'Py this script is intended for, or
     # None if it's intended for the current version.
