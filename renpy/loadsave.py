--- conflicted
+++ resolved
@@ -179,13 +179,12 @@
 
         return size
 
-<<<<<<< HEAD
-    with open("save_dump.txt", "w") as f:
-        visit(roots, "roots")
-        visit(log, "log")
-=======
     f, _ = renpy.error.open_error_file("save_dump.txt", "w")
->>>>>>> 24cc05d3
+
+    visit(roots, "roots")
+    visit(log, "log")
+    
+    f.close()
 
 
 
