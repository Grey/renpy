<ul class='sponsors'>
    <li> 3ff0ff (7.7.0, 8.2.0)
    <li> <a href="https://twitter.com/7757games?t=51mUanHtPZf6CxsY_LaprA&s=09" rel="nofollow">7757</a> (7.5.0–8.3.3)
    <li> __skwrl__ (6.99.14.3–7.3.0)
<<<<<<< HEAD
=======
    <li> a friendly pigeon (6.99.13–7.4, 7.6.0–7.8.3, 8.1.0–8.3.3)
>>>>>>> fa84f0c6
    <li> Abdul (7.7.2–7.8.3, 8.2.2–8.3.3)
    <li> Adam Wright (7.4–7.4.8)
    <li> Adam Wright (7.4.9–7.4.11, 7.6.0–7.8.3, 8.1.0–8.3.3)
    <li> Aedian Glair (7.4.11–7.5.0, 8.0.0)
    <li> <a href="https://aedian-glair.itch.io/" rel="nofollow">Aedian Glair</a> (7.5.0–8.3.3)
    <li> Ahesh Rao (7.6.0–7.8.3, 8.1.0–8.3.3)
    <li> Alan Diaz (7.7.2, 8.2.2)
    <li> Alec (7.4.3–7.4.5, 7.6.0–7.8.3, 8.1.0–8.3.3)
    <li> alec :3 (7.4.9–8.3.3)
    <li> Aleema (6.99.13–7.4.3, 7.6.0–7.8.3, 8.1.0–8.3.3)
    <li> Alek ErectSociety (7.6.0–7.8.3, 8.1.0–8.3.3)
    <li> Alex Dodge (6.99.14–7.3.0, 7.6.0–7.8.3, 8.1.0–8.3.3)
    <li> Alexander Slous (7.5.0–8.3.3)
    <li> AlexSSZ (6.99.13–7.4, 7.6.0–7.8.3, 8.1.0–8.3.3)
    <li> <a href="https://alic-szecsei.com" rel="nofollow">Alic Szecsei</a> (6.99.14.3–8.3.3)
    <li> Alicia (7.1, 7.2–7.5.0, 7.6.0–8.0.0, 8.1.0–8.3.3)
    <li> Alissa Worley (7.4, 7.6.0–7.7.0, 8.1.0–8.2.0)
    <li> Almost Human (7.2–7.3.0)
    <li> Almost Human (7.3.0–8.3.3)
    <li> Alonso TG Lima (7.7.2–7.8.3, 8.2.2–8.3.3)
    <li> Alward Sciröck (7.4)
    <li> Andrea Landaker (6.99.13–8.3.3)
    <li> Andrealphus Games (7.4)
    <li> Andrealphus Games (7.4–7.7.0, 8.0.0–8.2.0)
    <li> Andrew Paris (7.4, 7.6.0–7.8.3, 8.1.0–8.3.3)
    <li> <a href="https://andrewra.dev/about/" rel="nofollow">Andrew Radev</a> (7.5.0–8.3.3)
    <li> AndrewRS (7.6.1–7.8.3, 8.1.0–8.3.3)
    <li> Andurin (7.1.2–7.4, 7.6.0–7.8.3, 8.1.0–8.3.3)
    <li> <a href="https://selfie2anime.vrheaven.io/" rel="nofollow">Anime Myself</a> (7.6.0–7.8.3, 8.1.0–8.3.3)
    <li> Anne Camlin (7.0–8.3.3)
    <li> Antaha (7.6.0–7.8.3, 8.1.0–8.3.3)
    <li> Antoni Aloy Torrens (7.7.2–7.8.3, 8.2.2–8.3.3)
    <li> Aph (7.5.2–7.8.3, 8.0.2–8.3.3)
    <li> aphrodisia (7.3.3–7.4.9, 7.6.0–7.8.3, 8.1.0–8.3.3)
    <li> aPieceOfTissue (7.7.1–7.8.3, 8.2.1–8.3.3)
    <li> AQUAWORSHIPPER (7.5.0–8.3.3)
    <li> AR09FQF-AQ09FRF (6.99.14.1–7.0, 7.6.0–7.8.3, 8.1.0–8.3.3)
    <li> Ariane Barnes (7.3.0–7.3.3, 7.4.1–8.3.3)
    <li> Asatiir (6.99.13–7.0, 7.6.0–7.8.3, 8.1.0–8.3.3)
    <li> Ashley (7.3.0–7.4)
    <li> ATwistedSpirit (7.1–7.4.5, 7.6.0–7.8.3, 8.1.0–8.3.3)
    <li> <a href="https://patchworkprincess.moe/" rel="nofollow">Azura (Vanessa Parker)</a> (7.0–7.1)
    <li> BaconLake (7.6.0–7.8.3, 8.1.0–8.3.3)
    <li> Bart De Witte (7.6.0–7.8.3, 8.1.0–8.3.3)
    <li> Bartosz Chmiel (6.99.14.3–7.4, 7.4.9–7.5.0, 7.6.0–8.0.0, 8.1.0–8.3.3)
    <li> Betazero (7.6.0–7.8.3, 8.1.0–8.3.3)
    <li> <a href="https://twitter.com/B3Team4" rel="nofollow">BeTeam</a> (7.6.0–7.8.3, 8.1.0–8.3.3)
    <li> <a href="https://store.steampowered.com/app/1975280/Between_Two_Worlds/" rel="nofollow">Between Two Worlds</a> (7.7.0–7.8.3, 8.2.0–8.3.3)
    <li> BigMan03 (7.4.6–7.7.0, 8.0.0–8.2.0)
    <li> <a href="https://www.renpy.org/agegate?url=https://www.patreon.com/BildurTyr" rel="nofollow">Bildur</a> (7.5.0–8.3.3)
    <li> Biotikos Development (6.99.13–7.4, 7.6.0–7.8.3, 8.1.0–8.3.3)
    <li> <a href="https://bitterblackbeans.itch.io/" rel="nofollow">Bitter Black Beans</a> (7.7.0–7.7.2, 8.2.0–8.2.2)
    <li> blaas (7.3.3–7.5.0, 7.5.2–8.3.3)
    <li> Bob (6.99.13–7.0)
    <li> Bob Conway (6.99.14.1–7.4, 7.6.0–7.8.3, 8.1.0–8.3.3)
    <li> Bob Reus (7.1–7.4)
    <li> Bob Reus (7.6.0–7.8.3, 8.1.0–8.3.3)
    <li> bob_xxii (7.2–8.3.3)
    <li> Bogdan (7.4.1–7.5.0, 7.6.0–8.0.0, 8.1.0–8.3.3)
    <li> Bogy Xie (7.7.0–7.8.3, 8.2.0–8.3.3)
    <li> Booom313's Support Corner (6.99.14–7.5.0, 7.6.0–8.0.0, 8.1.0–8.3.3)
    <li> boothwine (7.7.1–7.8.3, 8.2.1–8.3.3)
    <li> Boreas Bear (6.99.13–8.3.3)
    <li> Brad (7.4–7.4.3, 7.6.0–7.8.3, 8.1.0–8.3.3)
    <li> Brad (7.6.0–7.8.3, 8.1.0–8.3.3)
    <li> <a href="https://github.com/EchoFrost" rel="nofollow">Brad Whitesell (EchoFrost)</a> (6.99.14.2–7.2, 7.4–8.3.3)
    <li> Brandon Foreman (7.6.0–7.8.3, 8.1.0–8.3.3)
    <li> Brandon Greshle (7.6.0–7.8.3, 8.1.0–8.3.3)
    <li> Brian Knox (7.4.9, 7.6.0–7.8.3, 8.1.0–8.3.3)
    <li> Bruni Multimedia (6.99.14–7.5.0, 7.6.0–8.0.0, 8.1.0–8.3.3)
    <li> Bumbuman (7.7.0–7.8.0, 8.2.0–8.3.0)
    <li> c7v0tnrw7a51 (7.4.6–8.3.3)
    <li> Cacophony Of Failure (7.6.3–7.8.3, 8.1.3–8.3.3)
    <li> Cameron Woodard (6.99.14.3–8.3.3)
    <li> Camila Gormaz (6.99.13, 7.6.0–7.8.3, 8.1.0–8.3.3)
    <li> CandyWasps (6.99.13–8.3.3)
    <li> Cant_be_arsed (7.6.0–7.8.3, 8.1.0–8.3.3)
    <li> Cara Hillstock (6.99.13–7.3.3)
    <li> Cara Hillstock (7.3.3–7.4, 7.6.0–7.8.3, 8.1.0–8.3.3)
    <li> Cara Hillstock (7.6.0, 8.1.0)
    <li> Casey (7.6.3–7.7.0, 8.1.3–8.2.0)
    <li> Casey Fletcher (7.6.2–7.8.3, 8.1.2–8.3.3)
    <li> CatMoun (7.3.0–7.3.3, 7.6.0–7.7.0, 8.1.0–8.2.0)
    <li> Charichales (7.6.0–7.8.3, 8.1.0–8.3.3)
    <li> Charlene Gilbert (6.99.13–8.3.3)
    <li> Charlie Francis Cassidy (6.99.13–7.3.3, 7.6.0–7.8.3, 8.1.0–8.3.3)
    <li> Chekhov's Ghost (7.1–7.2, 7.6.0–7.8.3, 8.1.0–8.3.3)
<<<<<<< HEAD
=======
    <li> Cherish Fan (7.8.3, 8.3.3)
>>>>>>> fa84f0c6
    <li> Cherry Kiss Games (6.99.14.1–7.5.0, 8.0.0)
    <li> Cherry Kiss Games (7.5.0–8.3.3)
    <li> Chris Baskerville (7.6.0–7.8.3, 8.1.0–8.3.3)
    <li> Christian Bohémier Gagné (7.5.3–7.8.3, 8.0.3–8.3.3)
    <li> Christopher S. Ma (7.3.0, 7.6.0–7.8.3, 8.1.0–8.3.3)
    <li> Chroniton (7.4.1–7.7.0, 8.0.0–8.2.0)
    <li> Chrys (7.6.0–7.8.3, 8.1.0–8.3.3)
    <li> Chrysoula (6.99.13–8.3.3)
    <li> Ciera Elizabeth Hoover (7.6.0–7.8.3, 8.1.0–8.3.3)
    <li> CinemARTiger (7.6.0–7.8.0, 8.1.0–8.3.0)
    <li> <a href="https://www.renpy.org/agegate?url=https://ciscodonovan.itch.io/" rel="nofollow">Cisco Donovan</a> (7.6.0–7.8.3, 8.1.0–8.3.3)
    <li> Clayton (7.3.0–7.3.3, 7.6.0–7.8.3, 8.1.0–8.3.3)
<<<<<<< HEAD
    <li> cloverfirefly (6.99.13–7.4, 7.6.0–7.8.3, 8.1.0–8.3.3)
=======
>>>>>>> fa84f0c6
    <li> Clyde Duensing III (7.3.0–7.3.3)
    <li> Clyde Duensing III (7.3.3–8.3.3)
    <li> CobaltCore (7.1.1–8.3.3)
    <li> CobraPL (7.1–7.4.7, 7.6.0–7.8.3, 8.1.0–8.3.3)
    <li> Computer Art Club (6.99.14–7.4, 7.6.0–7.8.3, 8.1.0–8.3.3)
    <li> Cookie NomNom (7.1.1–7.4, 7.6.0–7.8.3, 8.1.0–8.3.3)
    <li> Cornelia Lucht (7.0–7.4.5, 7.6.0–7.8.3, 8.1.0–8.3.3)
    <li> CornyShiba (7.6.1–7.7.0, 8.1.1–8.2.0)
    <li> CornyShiba (7.7.0–7.8.3, 8.2.0–8.3.3)
    <li> Crazy Cactus (6.99.14.3–7.5.0, 7.6.0–8.0.0, 8.1.0–8.3.3)
    <li> crhamm49 (7.6.0–7.8.3, 8.1.0–8.3.3)
    <li> <a href="https://www.renpy.org/agegate?url=http://cricketbat.me" rel="nofollow">cricketbat_</a> (7.0–8.3.3)
    <li> Cult of Ape (6.99.14–7.0, 7.6.0–7.8.3, 8.1.0–8.3.3)
    <li> Culture4Jam (6.99.13–7.4, 7.6.0–7.8.3, 8.1.0–8.3.3)
    <li> D.T. Burns (7.6.0–7.8.3, 8.1.0–8.3.3)
    <li> dai (6.99.13–8.3.3)
    <li> Daiko Fextar (7.4.5–8.3.3)
    <li> Dan Gretton (7.3.0–8.3.3)
    <li> Dan Lazar (7.4, 7.6.0–7.8.3, 8.1.0–8.3.3)
    <li> Dana Jackson (7.4.7–8.3.3)
    <li> Dani Dee (7.1–7.4.7, 7.6.0–7.8.3, 8.1.0–8.3.3)
    <li> Daniel Burns (7.1–7.2)
    <li> Daniel Scott (7.6.0–7.8.3, 8.1.0–8.3.3)
    <li> <a href="http://dark-aii.net" rel="nofollow">Dark-Aii</a> (6.99.14.1–6.99.14.3)
    <li> DarkSirenGames (6.99.13–7.4.11, 7.6.0–7.8.3, 8.1.0–8.3.3)
    <li> <a href="https://www.renpy.org/agegate?url=https://darktoz.com/" rel="nofollow">Darktoz</a> (7.4.5–8.3.3)
    <li> Darryl Taylor (7.0–7.4, 7.6.0–7.8.3, 8.1.0–8.3.3)
    <li> <a href="https://omshinwa18.itch.io/dating-joyce" rel="nofollow">Dating Joyce: a Deckbuilding Game</a> (7.7.2–7.8.3, 8.2.2–8.3.3)
    <li> Dave Golden Flame (7.6.0–7.7.0, 8.1.0–8.2.0)
    <li> Dave Golden Flame (7.6.0, 8.1.0)
    <li> Dave Golden Flame (7.7.0–7.8.3, 8.2.0–8.3.3)
    <li> Dave Pickett (7.4.9–7.5.0, 7.6.0–8.0.0, 8.1.0–8.3.3)
    <li> David Maiman - Chaos Cute Soft (7.4, 7.6.0–7.8.3, 8.1.0–8.3.3)
    <li> David Yingling (6.99.14.1–8.3.3)
    <li> davidgull (7.5.0–8.3.3)
    <li> <a href="https://www.renpy.org/agegate?url=https://dizzy.works" rel="nofollow">DavieZwei</a> (7.4.7–8.3.3)
    <li> DEADRKGK (7.4, 7.6.0–7.8.3, 8.1.0–8.3.3)
    <li> debrouxl (7.7.0–7.8.3, 8.2.0–8.3.3)
    <li> <a href="https://www.renpy.org/agegate?url=https://decent-monkey.com/" rel="nofollow">DecentMonkey</a> (7.4.5–8.3.3)
    <li> Decopauge123 (7.4, 7.6.0–7.8.3, 8.1.0–8.3.3)
    <li> ded ded (7.6.0–7.8.3, 8.1.0–8.3.3)
    <li> Denny Cheng (6.99.14.2–7.3.3, 7.6.0–7.8.3, 8.1.0–8.3.3)
    <li> Devitapp (7.4.9, 7.6.0–7.8.3, 8.1.0–8.3.3)
    <li> Dimitri Zubitashvili (7.4–7.4.11, 7.6.0–7.8.3, 8.1.0–8.3.3)
    <li> <a href="https://www.patreon.com/DiscreenVision" rel="nofollow">Discreen Vision</a> (7.5.0–8.3.3)
    <li> Dizzy (7.6.2–7.8.3, 8.1.2–8.3.3)
    <li> DJ_Light (7.3.3–7.4, 7.6.0–7.8.3, 8.1.0–8.3.3)
    <li> Doc62 Productions (7.6.3–7.8.3, 8.1.3–8.3.3)
    <li> DogCat (7.6.2–7.8.3, 8.1.2–8.3.3)
    <li> <a href="patreon.com/domiek" rel="nofollow">Domiek</a> (7.6.2–7.8.3, 8.1.2–8.3.3)
    <li> Donald (7.4–7.4.9, 7.6.0–7.8.3, 8.1.0–8.3.3)
    <li> Drachenfels (7.7.0–7.8.3, 8.2.0–8.3.3)
    <li> Drake Wells (7.3.0–7.4, 7.6.0–7.8.3, 8.1.0–8.3.3)
    <li> Drew (7.4–7.4.2, 7.6.0–7.8.3, 8.1.0–8.3.3)
    <li> Drifty (7.4.10–8.3.3)
    <li> DrPinkCake (7.6.0–7.7.0, 8.1.0–8.2.0)
    <li> DrZoroPlus (7.5.0–8.3.3)
    <li> DuoDevelopers (7.1.1–8.3.3)
    <li> DV Enterprises Development (7.3.3–7.7.2, 8.0.0–8.2.2)
    <li> <a href="https://dynewulf.itch.io/" rel="nofollow">DyneWulf</a> (7.2–8.3.3)
    <li> E. William Brown (6.99.13–7.3.0, 7.6.0–7.8.3, 8.1.0–8.3.3)
    <li> edisonlee55 (7.6.0–7.7.0, 8.1.0–8.2.0)
    <li> Edward G-Jones (7.4.9–8.3.3)
    <li> Eileen K (7.3.0–8.3.3)
    <li> EJ Florentino (7.6.0–7.8.3, 8.1.0–8.3.3)
    <li> <a href="https://www.youtube.com/c/ElaineDoesCoding" rel="nofollow">ElaineDoesCoding</a> (7.0–8.3.3)
    <li> Elizabeth Duivenvoorde (7.7.0–7.8.3, 8.2.0–8.3.3)
    <li> Elizabeth Flack (7.5.3–7.8.3, 8.0.3–8.3.3)
    <li> Emir Kurtovic (7.7.0–7.8.3, 8.2.0–8.3.3)
    <li> Emizi (7.5.0, 7.6.0–8.0.0, 8.1.0–8.3.3)
    <li> eric chi hung ng (7.0–7.3.0, 7.6.0–7.8.3, 8.1.0–8.3.3)
    <li> Erik Moeller (7.4.3–8.3.3)
    <li> EriksBlue (7.5.2–7.8.3, 8.0.1–8.3.3)
    <li> Erin Cox (7.5.2–7.8.3, 8.0.1–8.3.3)
    <li> Eris Discordia (7.4.3, 7.6.0–7.8.3, 8.1.0–8.3.3)
    <li> Ertal Games (7.1.1–7.3.3, 7.6.0–7.7.0, 8.1.0–8.2.0)
    <li> Erwin (7.5.0–8.3.3)
    <li> <a href="https://www.patreon.com/henissart" rel="nofollow">Estate : Dominate</a> (7.4–8.3.3)
    <li> Eve Hallows (6.99.13–6.99.14)
    <li> Eve Hallows (7.6.0–7.8.3, 8.1.0–8.3.3)
    <li> Exiscoming (6.99.14–8.3.3)
    <li> Eyzi (7.0–7.3.0, 7.4)
    <li> Eyzi (7.6.0–7.8.3, 8.1.0–8.3.3)
    <li> <a href="https://raspberrysoft.itch.io/indecent-wife-hana?utm_source=renpy&utm_medium=banner_half&utm_campaign=meet_hana" rel="nofollow">Fallen Eros</a> (7.6.2–7.8.3, 8.1.2–8.3.3)
    <li> Farryn (6.99.13–7.4.11, 7.6.0–7.8.3, 8.1.0–8.3.3)
    <li> Felix Schmid (6.99.13–7.4, 7.6.0–7.8.3, 8.1.0–8.3.3)
    <li> Flo (7.6.0–7.8.3, 8.1.0–8.3.3)
    <li> FlorgaRec (7.4, 7.6.0–7.8.3, 8.1.0–8.3.3)
    <li> Fluffy (7.4.1–8.3.3)
    <li> forthedevice (7.7.0, 8.2.0)
    <li> foxshoe (6.99.13–6.99.14.2, 7.6.0–7.8.3, 8.1.0–8.3.3)
    <li> fp13 (7.1–7.4, 7.6.0–7.8.3, 8.1.0–8.3.3)
    <li> Fulcrum-E (6.99.14–8.3.3)
    <li> <a href="https://kaijoseisoft.itch.io/galactic-love-utopia-arrival" rel="nofollow">Galactic Love Utopia</a> (7.8.3, 8.3.3)
    <li> gamefang (7.4.1–8.3.3)
    <li> <a href="https://store.steampowered.com/app/1129190/Our_Life_Beginnings__Always/" rel="nofollow">GB Patch Games</a> (7.4–8.3.3)
    <li> <a href="http://www.gtbono.com" rel="nofollow">Giovanni Tempobono</a> (7.1–7.1.2)
    <li> Gira Nya (7.4–7.5.0, 7.6.0–8.0.0, 8.1.0–8.3.3)
    <li> Glenn (7.1–7.4.5, 7.6.0–7.8.3, 8.1.0–8.3.3)
    <li> Glib Gentleman (6.99.14–7.4, 7.4.6–8.3.3)
    <li> GodofGrunts (6.99.14–7.1, 7.5.0–8.3.3)
    <li> gogu (7.4–8.3.3)
    <li> <a href="https://twitter.com/goodtalesvn" rel="nofollow">Good Tales</a> (7.1–8.3.3)
    <li> Gorrsh (6.99.13–7.2, 7.6.0–7.8.3, 8.1.0–8.3.3)
    <li> Grant Wilde (6.99.14.2–7.1, 7.6.0–7.8.3, 8.1.0–8.3.3)
    <li> Great Chicken Studio (6.99.14–8.3.3)
    <li> Greg Coats (7.6.0–7.8.3, 8.1.0–8.3.3)
    <li> Guillaume Bissonnette (7.6.0–7.8.3, 8.1.0–8.3.3)
    <li> HAG Productions (7.1.1–7.4, 7.6.0–7.8.3, 8.1.0–8.3.3)
    <li> <a href="http://www.hanakogames.com/" rel="nofollow">Hanako Games</a> (7.3.3–8.3.3)
    <li> <a href="http://hanb.jp" rel="nofollow">HanbitGaram (MOEWORK Entertainment)</a> (7.1–8.3.3)
    <li> hangovercat (7.5.0–7.6.0, 8.0.0–8.1.0)
    <li> hangovercat (7.6.0–7.8.3, 8.1.0–8.3.3)
    <li> Happimochi (6.99.13–6.99.14)
    <li> Hasse Svensson (7.4, 7.6.0–7.8.3, 8.1.0–8.3.3)
    <li> HB38 (7.1.1–8.3.3)
    <li> <a href="https://www.heavenshire.com/" rel="nofollow">Heavenshire Stories</a> (7.6.0–7.8.3, 8.1.0–8.3.3)
    <li> Hermit Jones (HJ) (7.3.3–7.7.2, 8.0.0–8.2.2)
    <li> <a href="https://www.renpy.org/agegate?url=https://komisari.itch.io/heros-harem-guild" rel="nofollow">Hero's Harem Guild</a> (7.4–8.3.3)
    <li> <a href="https://www.patreon.com/hexatail" rel="nofollow">hexatail</a> (7.4.10–8.3.3)
    <li> Hiddenman (7.5.0–8.3.3)
    <li> Hillel Zori (7.7.2–7.8.3, 8.2.2–8.3.3)
    <li> HoarRaven (7.4.10–7.8.0, 8.0.0–8.3.0)
    <li> HoarRaven (7.8.0–7.8.3, 8.3.0–8.3.3)
<<<<<<< HEAD
=======
    <li> HollowJellyfish (7.8.3, 8.3.3)
>>>>>>> fa84f0c6
    <li> Hollowmend (7.5.0–8.3.3)
    <li> HopesGaming (7.1.1–8.3.3)
    <li> Husker (7.6.0–7.8.3, 8.1.0–8.3.3)
    <li> I_Jemin (6.99.13–7.0, 7.6.0–7.8.3, 8.1.0–8.3.3)
    <li> IamStillHere (7.7.1–7.8.3, 8.2.1–8.3.3)
    <li> Ianvs (7.3.3–7.5.0, 7.6.0–8.0.0, 8.1.0–8.3.3)
    <li> Imani Dean (7.1–8.3.3)
<<<<<<< HEAD
=======
    <li> Impious Monk (7.8.3, 8.3.3)
>>>>>>> fa84f0c6
    <li> Inksnake (6.99.14–7.4, 7.6.0–7.7.2, 8.1.0–8.2.2)
    <li> Irina Kuksova (7.3.0–7.4, 7.6.0–7.8.3, 8.1.0–8.3.3)
    <li> IronAvenger Mk2 (7.6.0–7.8.3, 8.1.0–8.3.3)
    <li> ITRoy (7.4.3–8.3.3)
    <li> J (7.6.0–7.7.0, 8.1.0–8.2.0)
    <li> J. C. Holder (6.99.13–7.7.2, 8.0.0–8.2.2)
    <li> J. L. (7.4.5–8.3.3)
    <li> Jack (7.4.5–7.4.11, 7.6.0–7.8.3, 8.1.0–8.3.3)
    <li> Jack3246 (7.6.0–7.8.3, 8.1.0–8.3.3)
    <li> Jackson Krejci (7.5.0–8.3.3)
    <li> Jacob Munro (7.4, 7.6.0–7.8.3, 8.1.0–8.3.3)
    <li> Jacob Sporrong (6.99.13–7.7.1, 8.0.0–8.2.1)
    <li> James Gretchen (7.4.10–8.3.3)
    <li> Jamie Wahls (7.4–8.3.3)
    <li> Jan Mašek (7.1–8.3.3)
    <li> Jan Peremský (7.6.0–7.8.3, 8.1.0–8.3.3)
    <li> Jannik Heiß (7.7.2–7.8.3, 8.2.2–8.3.3)
    <li> Jarmo Petäjäaho (7.7.0–7.8.3, 8.2.0–8.3.3)
    <li> Jaycie Holder (7.7.2–7.8.3, 8.2.2–8.3.3)
    <li> JEH (7.7.0–7.8.3, 8.2.0–8.3.3)
    <li> JeongPyo Lee (6.99.13–8.3.3)
    <li> Jeremiah Johnson (7.8.0–7.8.3, 8.3.0–8.3.3)
    <li> Jeremy Fry (7.4.11–7.5.0, 7.6.0–8.0.0, 8.1.0–8.3.3)
    <li> Jessie Mackie (7.6.0–7.8.3, 8.1.0–8.3.3)
    <li> Jim Langton (7.7.0–7.8.3, 8.2.0–8.3.3)
    <li> Joanna B (6.99.13–8.3.3)
    <li> JoeBanks (7.1–8.3.3)
    <li> John Baker (7.6.0–7.8.3, 8.1.0–8.3.3)
<<<<<<< HEAD
=======
    <li> John Broussard (7.8.3, 8.3.3)
>>>>>>> fa84f0c6
    <li> John Day (7.4, 7.6.0–7.8.3, 8.1.0–8.3.3)
    <li> John Kizer (7.7.0–7.8.3, 8.2.0–8.3.3)
    <li> John Rider Jr (7.6.1–7.8.3, 8.1.0–8.3.3)
    <li> john timpe (7.6.0–7.7.0, 8.1.0–8.2.0)
    <li> JohnnyOmaha (7.4.3–8.3.3)
    <li> Jonas Kyratzes (7.1.1–7.4.7, 7.6.0–7.8.3, 8.1.0–8.3.3)
    <li> Jonathan (7.4.11–8.3.3)
    <li> Jonathan White (7.7.2–7.8.3, 8.2.2–8.3.3)
    <li> jonnymelabo (6.99.13–8.3.3)
    <li> Jose Luis Rimache (7.6.0–7.8.3, 8.1.0–8.3.3)
    <li> Juanito_Santos (7.4, 7.6.0–7.8.3, 8.1.0–8.3.3)
    <li> Julian Mew (7.7.1–7.8.3, 8.2.1–8.3.3)
    <li> Kampmichi (7.1.1–7.4.5, 7.6.0–7.8.3, 8.1.0–8.3.3)
    <li> kamti (7.7.0–7.8.3, 8.2.0–8.3.3)
    <li> kas (7.6.3–7.8.3, 8.1.3–8.3.3)
    <li> Katryna Starks (7.2.1–7.4.11, 7.6.0–7.8.3, 8.1.0–8.3.3)
    <li> Kayde Initials (6.99.13–7.4, 7.6.0–7.8.3, 8.1.0–8.3.3)
    <li> Kedokata (7.3.3, 7.6.0–7.8.3, 8.1.0–8.3.3)
    <li> Keul (7.3.3–7.4, 7.6.0–7.7.0, 8.1.0–8.2.0)
    <li> Kevin Clack (7.4.6–8.3.3)
    <li> KEXBOY (6.99.13–8.3.3)
    <li> Khailz (7.4–8.3.3)
    <li> <a href="https://kigyodev.com/" rel="nofollow">KigyoDev</a> (7.7.2–7.8.3, 8.2.2–8.3.3)
    <li> Kikai Digital (7.0–8.3.3)
    <li> king killerness (7.6.2–7.8.3, 8.1.2–8.3.3)
    <li> Kisses In The Storm (6.99.14.3–7.3.0, 7.6.0–7.8.3, 8.1.0–8.3.3)
    <li> Klaim (7.6.0–7.8.3, 8.1.0–8.3.3)
    <li> <a href="https://klast-halc.itch.io/" rel="nofollow">Klast Halc (crAsm)</a> (6.99.14.2–8.3.3)
    <li> KMSR-DESPERATE-LOVE (7.6.0–7.8.3, 8.1.0–8.3.3)
    <li> <a href="https://twitter.com/koda_v4" rel="nofollow">koda</a> (7.4–7.6.0, 8.0.0–8.1.0)
    <li> <a href="https://linktr.ee/Koopacake" rel="nofollow">Koopacake</a> (7.6.0–7.8.3, 8.1.0–8.3.3)
    <li> <a href="en.kosmo.top" rel="nofollow">KosmoCat</a> (7.6.0–7.8.3, 8.1.0–8.3.3)
    <li> KosmoGames (6.99.14–8.3.3)
    <li> Koubaibu Technology Group (7.1–7.1.2, 7.6.0–7.8.3, 8.1.0–8.3.3)
    <li> Kraig Halfpap (6.99.14.2–7.3.3, 7.6.0–7.8.3, 8.1.0–8.3.3)
    <li> Kthulian (7.4.6–8.3.3)
    <li> L C (7.2–7.4, 7.6.0–7.8.0, 8.1.0–8.3.0)
    <li> L Tantivy (7.4.7–8.3.3)
    <li> l8eral Jack (7.4.1–8.3.3)
    <li> <a href="https://www.renpy.org/agegate?url=https://la-cucaracha-studios.itch.io/" rel="nofollow">La Cucaracha Studios</a> (7.1.2–7.4.6)
    <li> Lady Isak (7.3.0–7.4, 7.6.0–7.8.3, 8.1.0–8.3.3)
    <li> lahnsteiner maria (7.5.0–7.5.1, 7.6.0–8.0.1, 8.1.0–8.3.3)
    <li> Laiska (7.2–7.4, 7.6.0–7.8.3, 8.1.0–8.3.3)
    <li> <a href="https://github.com/Diapolo10" rel="nofollow">Lari Liuhamo</a> (7.4.11–8.3.3)
    <li> Lazaros (7.6.0–7.7.0, 8.1.0–8.2.0)
    <li> LewdKitty (7.2.1–7.4, 7.6.0–7.8.3, 8.1.0–8.3.3)
    <li> LewdKitty (7.0–7.2)
    <li> <a href="https://www.renpy.org/agegate?url=https://www.lewdlab.com/" rel="nofollow">Lewdlab</a> (6.99.14.1–8.3.3)
    <li> Lictor (6.99.14.2–7.1.2, 7.6.0–7.8.3, 8.1.0–8.3.3)
    <li> Lightman (7.5.0–8.3.3)
    <li> Lingrimm (7.3.3–7.4, 7.6.0–7.7.0, 8.1.0–8.2.0)
    <li> Lingrimm (7.7.0–7.8.3, 8.2.0–8.3.3)
<<<<<<< HEAD
=======
    <li> Lio Bolus (7.8.3, 8.3.3)
>>>>>>> fa84f0c6
    <li> Litherian (7.6.0–7.8.3, 8.1.0–8.3.3)
    <li> Little Napoleon (7.1–8.3.3)
    <li> Lockheart (7.4–8.3.3)
    <li> long bone (7.4.5, 7.6.0–7.8.3, 8.1.0–8.3.3)
    <li> Lord Snufflepuff Fancypants III (7.6.0–7.8.3, 8.1.0–8.3.3)
    <li> Lore (6.99.13–7.3.3, 7.6.0–7.8.3, 8.1.0–8.3.3)
    <li> Love in Space (6.99.13–7.3.0, 7.6.0–7.8.3, 8.1.0–8.3.3)
    <li> Lucy Blundell (6.99.13–8.3.3)
    <li> Lukasz Zelezny (7.6.0–7.8.3, 8.1.0–8.3.3)
    <li> Luke Hartley (7.4.11–8.3.3)
    <li> Luke Jackson (6.99.13–7.4, 7.6.0–7.8.3, 8.1.0–8.3.3)
    <li> Luscious Spirit Studios (6.99.13–7.3.0, 7.6.0–7.8.3, 8.1.0–8.3.3)
    <li> Luthien DaSilva (7.6.1–7.8.3, 8.1.0–8.3.3)
    <li> <a href="https://www.renpy.org/agegate?url=https://www.patreon.com/Luxee" rel="nofollow">Luxee</a> (6.99.14.3–8.3.3)
    <li> Luxuria Games (7.4.6–7.5.0, 7.6.0–8.0.0, 8.1.0–8.3.3)
    <li> <a href="https://www.renpy.org/agegate?url=https://www.patreon.com/VoodooMonkey" rel="nofollow">Lyla's Curse</a> (7.4–8.3.3)
    <li> M (7.6.0–7.8.3, 8.1.0–8.3.3)
    <li> Macaroni (7.4.3–8.3.3)
    <li> machina (7.6.0–7.8.3, 8.1.0–8.3.3)
    <li> MagicNuts (7.4–8.3.3)
    <li> Mama J (7.4.6–7.5.0, 8.0.0)
    <li> mangotronics (7.8.0–7.8.3, 8.3.0–8.3.3)
    <li> <a href="https://www.patreon.com/manitu" rel="nofollow">MANITU Games</a> (6.99.13–8.3.3)
    <li> <a href="https://www.patreon.com/marcialart" rel="nofollow">MarcialART</a> (7.4.11–8.3.3)
    <li> Marconiii (7.6.0–7.8.3, 8.1.0–8.3.3)
    <li> Marguerite Diaz (7.6.2, 8.1.2)
    <li> Mario Reinartz (7.7.0–7.8.3, 8.2.0–8.3.3)
    <li> Markus Wienholz (7.6.2–7.8.3, 8.1.2–8.3.3)
    <li> Mary (7.3.3–8.3.3)
    <li> Matt Sequeira (7.4, 7.6.0–7.8.3, 8.1.0–8.3.3)
    <li> Matthew (7.3.3–7.4)
    <li> Matthew Myers (7.7.1–7.8.3, 8.2.1–8.3.3)
    <li> Matthew Preston (7.2)
    <li> Matthew Preston (7.2–8.3.3)
    <li> Matthew Shield (7.4–7.4.5, 7.6.0–7.8.3, 8.1.0–8.3.3)
    <li> Matthew Valverde (7.4.1–7.4.2, 7.6.0–7.8.3, 8.1.0–8.3.3)
    <li> Matthew Vimislik (6.99.14.2–8.3.3)
    <li> Maven (7.7.2–7.8.3, 8.2.2–8.3.3)
    <li> MAW CG threeD Art (7.6.0–7.8.3, 8.1.0–8.3.3)
    <li> MAW.3D.Art (6.99.13)
    <li> Max S (6.99.13–7.4, 7.6.0–7.8.3, 8.1.0–8.3.3)
    <li> Mazena (7.5.0–8.3.3)
    <li> McMellon (7.4.5–7.4.11, 7.6.0–7.8.3, 8.1.0–8.3.3)
    <li> Meagan Trott (6.99.13–8.3.3)
    <li> Medici (7.6.0–7.8.3, 8.1.0–8.3.3)
    <li> megabentilad (7.5.3–7.8.3, 8.0.3–8.3.3)
    <li> Meyvol (6.99.14.1–8.3.3)
    <li> Mia Blais-Côté (7.3.0–7.3.3, 7.4.11, 7.6.0–7.8.3, 8.1.0–8.3.3)
    <li> michael 98 (7.5.3–7.8.3, 8.0.3–8.3.3)
    <li> Michael Elliott (7.7.2–7.8.0, 8.2.2–8.3.0)
    <li> Michael Jay Tucker (6.99.13–7.1, 7.6.0–7.8.3, 8.1.0–8.3.3)
    <li> Michael Lewis (7.2–8.3.3)
    <li> Michael Sheridan (6.99.14–8.3.3)
    <li> Michael Simon (7.1.1–8.3.3)
    <li> Michael Stafford (7.7.0–7.8.0, 8.2.0–8.3.0)
    <li> Michaela Amanda Laws (6.99.13–7.7.0, 8.0.0–8.2.0)
    <li> mikey lewis (7.6.0–7.8.3, 8.1.0–8.3.3)
    <li> Mikolaj Kupiec (7.0–8.3.3)
    <li> <a href="https://store.steampowered.com/app/2296590/Milfy_Cases_Damsels_in_Distress/" rel="nofollow">Milfy Cases: Damsels in Distress</a> (7.7.2–7.8.3, 8.2.2–8.3.3)
    <li> Milktee Studios (7.0–7.1, 7.6.0–7.8.3, 8.1.0–8.3.3)
    <li> <a href="https://www.millyleaves.com/" rel="nofollow">Milly Leaves</a> (7.5.3–7.8.3, 8.0.3–8.3.3)
    <li> Min S SON (7.6.0–7.8.3, 8.1.0–8.3.3)
    <li> Miss Skizzors (7.0–8.3.3)
    <li> Moab Moab (7.6.0–7.8.3, 8.1.0–8.3.3)
    <li> mochipochi (7.6.0–7.8.3, 8.1.0–8.3.3)
    <li> model mili (7.4.7–8.3.3)
    <li> Moe Era (7.4, 7.6.0–7.8.3, 8.1.0–8.3.3)
    <li> Mohamed (7.6.0–7.8.3, 8.1.0–8.3.3)
    <li> Moogs Parfait (6.99.13–7.5.0, 7.6.0–8.0.0, 8.1.0–8.3.3)
    <li> <a href="https://www.renpy.org/agegate?url=moonboxgames.com" rel="nofollow">Moonbox Games</a> (7.5.2–7.8.3, 8.0.2–8.3.3)
    <li> Morishasu (7.8.3, 8.3.3)
    <li> MrKnobb (7.5.0–8.3.3)
    <li> MrThick (6.99.14–7.4.9, 7.6.0–7.8.3, 8.1.0–8.3.3)
    <li> MrValdez (7.0–7.4, 7.4.3–7.4.8, 7.6.0–7.8.3, 8.1.0–8.3.3)
    <li> <a href="https://ms45.itch.io" rel="nofollow">Ms .45</a> (6.99.13)
    <li> Ms DOS (7.3.0–7.4, 7.6.0–7.8.3, 8.1.0–8.3.3)
    <li> MUPLUR (7.3.0–7.4.2, 7.6.0–7.8.3, 8.1.0–8.3.3)
    <li> mychal robinson (7.4, 7.6.0–7.8.3, 8.1.0–8.3.3)
    <li> Mæve Bandruid (6.99.13–7.4, 7.6.0–7.8.3, 8.1.0–8.3.3)
    <li> N30HRTGDV (7.6.0–7.8.3, 8.1.0–8.3.3)
    <li> Napple (7.1–7.4, 7.6.0–7.8.3, 8.1.0–8.3.3)
    <li> nasredin (6.99.14.3–7.5.0, 7.6.0–8.0.0, 8.1.0–8.3.3)
    <li> Natalie Van Sistine (7.0–7.3.3, 7.6.0–7.8.3, 8.1.0–8.3.3)
    <li> Natasha Commanda (7.5.0–8.3.3)
    <li> Nathan Low (6.99.13–8.3.3)
    <li> Nathan Rockwood (7.6.0–7.8.3, 8.1.0–8.3.3)
    <li> <a href="https://www.patreon.com/NaughtyRoad" rel="nofollow">Naughtyroad</a> (7.4.1–8.3.3)
    <li> <a href="http://cafe.naver.com/vmo" rel="nofollow">NaverCafe VMO</a> (6.99.13–7.1)
    <li> Ncrow (7.7.1–7.8.3, 8.2.1–8.3.3)
    <li> Neigan (7.0, 7.6.0–7.8.3, 8.1.0–8.3.3)
    <li> Newbhope (7.6.0–7.8.3, 8.1.0–8.3.3)
<<<<<<< HEAD
=======
    <li> niarax (7.4.1–7.4.3, 7.6.0–7.8.3, 8.1.0–8.3.3)
>>>>>>> fa84f0c6
    <li> Nicholas Beard (7.4.3)
    <li> Nightwork (7.8.0–7.8.3, 8.3.0–8.3.3)
    <li> Nikraria (6.99.13–8.3.3)
    <li> Nine Capell (7.5.0–8.3.3)
    <li> Ninecrux (7.4.7–7.5.0, 8.0.0)
    <li> Noisyparker (6.99.13–8.3.3)
    <li> Nova Alamak (6.99.14.3–7.3.3, 7.6.0–7.8.3, 8.1.0–8.3.3)
    <li> <a href="https://npckc.net" rel="nofollow">npckc</a> (7.6.0–7.8.3, 8.1.0–8.3.3)
    <li> <a href="https://nsn-stories.itch.io/the-hotwife-vn" rel="nofollow">NSN Stories</a> (7.4, 7.4.3–7.4.7, 7.6.0–7.7.2, 8.1.0–8.2.2)
    <li> Nyx (7.6.0–7.6.2, 8.1.0–8.1.2)
    <li> Nyx (7.6.3–7.8.3, 8.1.3–8.3.3)
    <li> Obscurasoft (6.99.13–7.4, 7.6.0–7.8.3, 8.1.0–8.3.3)
    <li> Ocean (7.7.0–7.8.3, 8.2.0–8.3.3)
    <li> Oh No (7.7.0, 8.2.0)
    <li> okkmin (7.6.0–7.8.3, 8.1.0–8.3.3)
    <li> oldaussiegamer (6.99.14–6.99.14.3, 7.6.0–7.8.3, 8.1.0–8.3.3)
    <li> OppaiMan (7.4.5–8.3.3)
    <li> orel shahar (7.6.0–7.8.3, 8.1.0–8.3.3)
    <li> OscarSix (7.6.1–7.8.3, 8.1.1–8.3.3)
    <li> oswin (7.7.0–7.7.1, 8.2.0–8.2.1)
    <li> Palanto (7.0–7.3.0, 7.6.0–7.8.3, 8.1.0–8.3.3)
    <li> Panda Penguin Games (7.2–8.3.3)
    <li> Panthera Morag (6.99.13–7.2, 7.6.0–7.7.0, 8.1.0–8.2.0)
    <li> Passion City (7.4)
    <li> Patchwork Princess (7.1–7.3.0, 7.6.0–7.7.0, 8.1.0–8.2.0)
    <li> Patreon (7.5.0–8.3.3)
    <li> Patricia~ (6.99.13–7.1.1, 7.6.0–7.8.3, 8.1.0–8.3.3)
    <li> <a href="https://www.ratalaikagames.com/games.php?id=crossthemoon" rel="nofollow">Patrick Rainville</a> (7.4.5–8.3.3)
    <li> Paul Birchenough (7.3.0, 7.6.0–7.8.3, 8.1.0–8.3.3)
    <li> Paul McCann (7.8.0–7.8.3, 8.3.0–8.3.3)
    <li> Paul Mesken (7.0–7.2, 7.6.0–7.8.3, 8.1.0–8.3.3)
    <li> <a href="http://peachpattch.com/" rel="nofollow">peachpattch</a> (6.99.14–7.4)
    <li> Perseus Alexander (7.6.2–7.8.3, 8.1.2–8.3.3)
    <li> Pete Goodwin (7.3.0–8.3.3)
    <li> philat (6.99.14.1–8.3.3)
    <li> Pi3shark (7.2–7.4, 7.6.0–7.8.3, 8.1.0–8.3.3)
    <li> Pigeon Bear (7.3.3, 7.6.0–7.8.3, 8.1.0–8.3.3)
    <li> Pingfang Games (7.4–8.3.3)
    <li> plasterbrain (6.99.13–8.3.3)
    <li> Ploppertje (6.99.13–6.99.14.3)
    <li> Podge (6.99.13–7.4, 7.6.0–7.8.3, 8.1.0–8.3.3)
    <li> Preston Sanders (7.7.0–7.7.2, 8.2.0–8.2.2)
    <li> <a href="https://bound-to-college.com/" rel="nofollow">PrideDrawing</a> (7.6.1–7.8.3, 8.1.0–8.3.3)
    <li> Prometheus (7.3.3–7.4, 7.6.0–7.7.0, 8.1.0–8.2.0)
    <li> PsyberSkald (7.6.0–7.7.0, 8.1.0–8.2.0)
    <li> PublicLewdness (7.4.11–7.5.0, 7.6.0–7.8.0, 8.0.0, 8.1.0–8.3.0)
    <li> Puma_MCMXCI (7.6.0–7.8.3, 8.1.0–8.3.3)
    <li> Puriwit Sesupaponphong (6.99.13)
    <li> Puriwit Sesupaponphong (6.99.13–7.1)
    <li> Pyonkotchi (7.1–7.4.9, 7.4.11–7.5.0, 7.6.0–8.0.0, 8.1.0–8.3.3)
    <li> Pólyí Konrád (7.1–7.1.1, 7.6.0–7.8.3, 8.1.0–8.3.3)
    <li> quakefultales (7.4–8.3.3)
    <li> RA (6.99.14–7.4, 7.6.0–7.8.3, 8.1.0–8.3.3)
    <li> Rachel (6.99.13–7.4.11, 7.6.0–7.8.3, 8.1.0–8.3.3)
    <li> Ralf Marks (7.5.2, 7.6.0–7.8.3, 8.0.1–8.0.2, 8.1.0–8.3.3)
    <li> Randy Stump (7.5.0–8.3.3)
    <li> <a href="http://ratalaikagames.com/renpybanner.php" rel="nofollow">Ratalaika Games</a> (7.4–8.3.3)
    <li> Raus (7.8.0–7.8.3, 8.3.0–8.3.3)
    <li> RavenKnight (7.6.0–7.8.3, 8.1.0–8.3.3)
    <li> Raydon Counihan (7.7.1–7.8.3, 8.2.1–8.3.3)
    <li> Razz (6.99.13–7.7.2, 8.0.0–8.2.2)
    <li> RCHAM (7.6.3–7.8.0, 8.1.3–8.3.0)
    <li> Rea (7.0–7.1, 7.6.0–7.8.3, 8.1.0–8.3.3)
    <li> Realdane (7.6.0–7.7.1, 8.1.0–8.2.1)
    <li> Red Lotus Designz (7.3.0–7.4.11, 7.6.0–7.8.3, 8.1.0–8.3.3)
    <li> Redikal (7.5.0–8.3.3)
    <li> René Dudfield (6.99.13–8.3.3)
    <li> ResidentRabbit (7.6.0–7.8.3, 8.1.0–8.3.3)
    <li> Resistance Leader (7.2–7.3.0, 7.6.0–7.8.3, 8.1.0–8.3.3)
    <li> Rhea Jackson (7.7.2, 8.2.2)
    <li> Richard (6.99.14–8.3.3)
    <li> Rinmaru (6.99.13–7.3.0, 7.6.0–7.8.3, 8.1.0–8.3.3)
    <li> Rizia Praja (6.99.14.1–7.4, 7.6.0–7.8.3, 8.1.0–8.3.3)
    <li> <a href="https://robcolton.com/games" rel="nofollow">Rob Colton</a> (7.2–8.3.3)
    <li> Robert (7.5.0, 8.0.0)
    <li> robert Vince Jr (7.4, 7.6.0–7.8.3, 8.1.0–8.3.3)
    <li> <a href="https://www.renpy.org/agegate?url=https://f95zone.to/threads/rocking-robin-v0-5b-robbery1211.26188/" rel="nofollow">Rocking Robin</a> (7.4–7.7.0, 8.0.0–8.2.0)
    <li> Rocky (7.5.0–7.5.1, 7.6.0–8.0.1, 8.1.0–8.3.3)
    <li> Roger (7.7.0–7.8.3, 8.2.0–8.3.3)
    <li> Ronan Punk (7.7.2–7.8.3, 8.2.2–8.3.3)
    <li> RUBBERDUCKIE (7.6.2–7.8.3, 8.1.2–8.3.3)
    <li> Rui Jiang (7.3.0–7.4, 7.6.0–7.8.3, 8.1.0–8.3.3)
    <li> <a href="https://ub4q.itch.io/" rel="nofollow">ruqiyah</a> (7.3.3–8.3.3)
    <li> Ryejack (7.7.0–7.8.3, 8.2.0–8.3.3)
    <li> <a href="https://www.patreon.com/Sad_Crab" rel="nofollow">Sad Crab Company</a> (7.4–8.3.3)
    <li> Samantha (7.4–7.4.5, 7.6.0–7.8.3, 8.1.0–8.3.3)
    <li> Samibotss CONET (7.4.11–8.3.3)
    <li> scandis (7.3.3–7.4, 7.6.0–7.8.3, 8.1.0–8.3.3)
    <li> <a href="https://github.com/scj643" rel="nofollow">scj643</a> (7.4–8.3.3)
    <li> <a href="https://www.renpy.org/agegate?url=https://www.corrupted-paradise.com" rel="nofollow">SecretGame18</a> (7.4–8.3.3)
    <li> Seronis (7.6.2–7.8.3, 8.1.2–8.3.3)
    <li> shindigs (7.7.0–7.8.3, 8.2.0–8.3.3)
    <li> Shu Chang (7.4–7.4.11, 7.6.0–7.8.3, 8.1.0–8.3.3)
    <li> Sicre (7.4–7.4.11, 7.6.0–7.8.3, 8.1.0–8.3.3)
    <li> Sidiq (7.6.0–7.8.3, 8.1.0–8.3.3)
    <li> Silken Sail Entertainment (7.4–7.5.0, 7.6.0–8.0.0, 8.1.0–8.3.3)
<<<<<<< HEAD
=======
    <li> Simon Balanowski (7.8.3, 8.3.3)
>>>>>>> fa84f0c6
    <li> Simply Aria (6.99.14–7.2)
    <li> Sin LA (7.7.2–7.8.3, 8.2.2–8.3.3)
    <li> SkinnGames (7.4–7.5.0, 7.6.0–8.0.0, 8.1.0–8.3.3)
    <li> <a href="https://www.skybeargames.com" rel="nofollow">Sky Bear Games</a> (7.3.0–8.3.3)
    <li> Sky152 (7.4.9–7.4.11, 7.6.0–7.8.3, 8.1.0–8.3.3)
    <li> <a href="https://www.patreon.com/slewd" rel="nofollow">Slewd Art</a> (7.6.0–7.8.3, 8.1.0–8.3.3)
    <li> Snophysh (6.99.13–7.1.2, 7.6.0–7.8.3, 8.1.0–8.3.3)
    <li> Snowlocke (7.0–8.3.3)
    <li> speedycalm (7.4–8.3.3)
    <li> Splatbox (7.6.0–7.8.3, 8.1.0–8.3.3)
    <li> Spyros Panagiotopoulos (6.99.14–7.1)
    <li> Steamgirl (6.99.13–6.99.14, 7.2–8.3.3)
    <li> Steamlynx (6.99.14.1–7.4, 7.6.0–7.8.3, 8.1.0–8.3.3)
    <li> Stefan Gagne (6.99.13–8.3.3)
    <li> Stephen Theyer (7.4.9–7.5.2, 7.6.0–8.0.2, 8.1.0–8.3.3)
    <li> steven (7.4–7.4.9, 7.6.0–7.8.3, 8.1.0–8.3.3)
    <li> STEVEN HOWARD (7.4, 7.6.0–7.8.3, 8.1.0–8.3.3)
    <li> Steven Jacobs (7.4.3–7.4.11, 7.6.0–7.8.3, 8.1.0–8.3.3)
    <li> Steven Shearer (7.5.2–7.8.3, 8.0.2–8.3.3)
    <li> Stormlord (7.6.0–7.7.2, 8.1.0–8.2.2)
    <li> Stormlord (7.7.2, 8.2.2)
    <li> Stormlord (7.7.2–7.8.3, 8.2.2–8.3.3)
    <li> <a href="https://www.renpy.org/agegate?url=http://www.patreon.com/errilhl" rel="nofollow">Studio Errilhl</a> (6.99.14.3–7.4.3)
    <li> <a href="https://www.renpy.org/agegate?url=https://www.patreon.com/studioerrilhl" rel="nofollow">Studio Errilhl</a> (7.4.3–7.8.0, 8.0.0–8.3.0)
    <li> Studio Lupiesoft (6.99.13–8.3.3)
    <li> <a href="https://vnstudioelan.com/" rel="nofollow">Studio Élan</a> (7.2.1–8.3.3)
    <li> studwolf28 (7.4.11–8.3.3)
    <li> Sugar Joe (7.2–7.4.3, 7.6.0–7.7.0, 8.1.0–8.2.0)
    <li> Suhaimi Zainal Shah (7.2, 7.6.0–7.8.3, 8.1.0–8.3.3)
    <li> <a href="https://sunlabyrinth.com/" rel="nofollow">Sun Labyrinth</a> (7.5.3–7.8.3, 8.0.3–8.3.3)
    <li> SweetDosya (7.4.9–7.7.0, 8.0.0–8.2.0)
    <li> Sydney Alexandra Mcree (7.6.0–7.8.3, 8.1.0–8.3.3)
    <li> SYH (7.4–8.3.3)
    <li> Sébastien Irola (7.4–7.4.5, 7.6.0–7.8.3, 8.1.0–8.3.3)
    <li> T Stevens (6.99.13–7.5.0, 7.6.0–8.0.0, 8.1.0–8.3.3)
    <li> T-Patch (7.3.0–7.4.7, 7.6.0–7.8.3, 8.1.0–8.3.3)
    <li> Team Borsch (7.3.0–7.5.0, 7.6.0–8.0.0, 8.1.0–8.3.3)
    <li> <a href="https://teamcblt.wordpress.com/" rel="nofollow">Team CBLT</a> (7.3.3–7.4.5, 7.5.2–7.8.3, 8.0.2–8.3.3)
    <li> TeofiloHurtado (6.99.14–7.1.1, 7.6.0–7.8.3, 8.1.0–8.3.3)
    <li> TERNOX (7.4–7.4.5)
    <li> TERNOX (7.4.5–8.3.3)
    <li> ThatMangaGirl (7.7.2–7.8.3, 8.2.2–8.3.3)
    <li> <a href="https://TheClimateTrail.com" rel="nofollow">The Climate Trail</a> (7.4–8.3.3)
    <li> The Milkman (7.4–8.3.3)
    <li> the66 (7.2–8.3.3)
    <li> <a href="https://twitter.com/zodiacthemis" rel="nofollow">Themis</a> (7.6.0–7.8.3, 8.1.0–8.3.3)
    <li> Theo (7.6.0–7.8.3, 8.1.0–8.3.3)
    <li> ThinkConveyancing (7.6.0–7.8.3, 8.1.0–8.3.3)
    <li> Thomas Charlie (6.99.13–7.2, 7.6.0–7.8.3, 8.1.0–8.3.3)
    <li> Thunder Banana (7.7.2–7.8.3, 8.2.2–8.3.3)
    <li> Timothy Young (6.99.14.1–7.7.0, 8.0.0–8.2.0)
    <li> Tina Howard (7.1–7.2, 7.6.0–7.8.3, 8.1.0–8.3.3)
    <li> Titus (7.6.0–7.7.0, 8.1.0–8.2.0)
    <li> ToastCrust (6.99.13–6.99.14, 7.6.0–7.8.3, 8.1.0–8.3.3)
    <li> Tobias Wüthrich (6.99.13–6.99.14.3)
    <li> <a href="http://www.shadowpath.com" rel="nofollow">Tom Dowd</a> (7.3.3–8.3.3)
    <li> Tommy Pound (7.5.0–8.3.3)
    <li> Tonny33 (7.4, 7.6.0–7.8.3, 8.1.0–8.3.3)
    <li> <a href="https://www.renpy.org/agegate?url=https://www.patreon.com/tremmiGames" rel="nofollow">tremmiGames</a> (7.0–7.7.0, 8.0.0–8.2.0)
    <li> TrooperSJP (6.99.13–8.3.3)
    <li> TropeCode (7.4–7.4.2, 7.6.0–7.8.3, 8.1.0–8.3.3)
    <li> tryinmorning (6.99.13–7.4.9, 7.4.11–8.3.3)
    <li> Tsad (7.4–7.4.9, 7.6.0–7.8.3, 8.1.0–8.3.3)
    <li> Tulin (7.7.0–7.8.3, 8.2.0–8.3.3)
    <li> Ulric (7.6.0–7.8.3, 8.1.0–8.3.3)
    <li> University King translation into Russian (7.7.1, 8.2.1)
    <li> Unrated Art (7.6.0–7.8.3, 8.1.0–8.3.3)
    <li> Unwonted Studios (6.99.13–7.1, 7.6.0–7.8.3, 8.1.0–8.3.3)
    <li> UrbanM (7.6.3–7.7.0, 8.1.3–8.2.0)
    <li> Vikks Hallowhaunt (7.3.3–7.5.1, 7.6.0–8.0.1, 8.1.0–8.3.3)
    <li> <a href="https://www.renpy.org/agegate?url=https://vim-studios.web.app/" rel="nofollow">ViM Studios</a> (7.7.0–7.7.2, 8.2.0–8.2.2)
    <li> ViNovella (7.4–8.3.3)
<<<<<<< HEAD
=======
    <li> <a href="http://vitaminh.info/" rel="nofollow">Vitamin H Productions</a> (7.2–8.3.3)
>>>>>>> fa84f0c6
    <li> Vollschauer (6.99.13–6.99.14)
    <li> Voridor (7.7.0–7.8.3, 8.2.0–8.3.3)
    <li> VX Lloyd (6.99.14.3–7.0, 7.6.0–7.8.3, 8.1.0–8.3.3)
    <li> wanderson737 (7.7.0, 8.2.0)
    <li> Warwise (7.7.0–7.8.0, 8.2.0–8.3.0)
    <li> Wayne (7.6.1–7.8.3, 8.1.1–8.3.3)
    <li> Wayne Wollesen (6.99.14.3–7.1.1, 7.6.0–7.8.3, 8.1.0–8.3.3)
    <li> <a href="https://www.renpy.org/agegate?url=https://www.whitephantomgames.co.uk/" rel="nofollow">White Phantom Games</a> (7.4.9–8.3.3)
    <li> Wildman (7.7.1–7.8.3, 8.2.1–8.3.3)
    <li> William (7.4, 7.6.0–7.8.3, 8.1.0–8.3.3)
    <li> William McGowen (7.4–8.3.3)
    <li> William Tumeo (6.99.13–7.1.2, 7.6.0–7.8.3, 8.1.0–8.3.3)
    <li> <a href="http://winterwolves.com/ambersmagicshop.htm" rel="nofollow">Winter Wolves</a> (6.99.13–8.3.3)
    <li> <a href="https://www.wraithkal.com/" rel="nofollow">Wraithkal</a> (7.5.0–8.3.3)
<<<<<<< HEAD
    <li> wtx (7.4.1–7.4.3, 7.6.0–7.8.3, 8.1.0–8.3.3)
=======
>>>>>>> fa84f0c6
    <li> Xaiyeon (6.99.13–7.2, 7.6.0–7.8.3, 8.1.0–8.3.3)
    <li> Xaljio (6.99.13–8.3.3)
    <li> XCentric Labs (7.6.2–7.8.3, 8.1.2–8.3.3)
    <li> xeecee (7.6.0–7.6.2, 8.1.0–8.1.2)
    <li> xeecee (7.6.2–7.8.3, 8.1.2–8.3.3)
    <li> Xerus (7.7.0–7.8.3, 8.2.0–8.3.3)
    <li> Xiphear (7.3.3–7.4, 7.6.0–7.8.3, 8.1.0–8.3.3)
    <li> Xolf (6.99.13–8.3.3)
    <li> Y Press Games (7.2–7.4)
    <li> Y Press Games (7.4–8.3.3)
    <li> YippeKiYay23 (7.6.2–7.8.3, 8.1.2–8.3.3)
    <li> Yvela (7.5.0–8.3.3)
    <li> zacbou (7.6.0–7.8.3, 8.1.0–8.3.3)
    <li> Zachary Wheeler (7.6.0–7.8.3, 8.1.0–8.3.3)
    <li> Zanith (7.4–8.3.3)
    <li> <a href="https://www.youtube.com/@zeillearnings" rel="nofollow">Zeil</a> (7.6.2–7.8.3, 8.1.2–8.3.3)
    <li> <a href="https://zimoncoldres.itch.io/champion-of-realms" rel="nofollow">Zimon</a> (7.4.5–7.4.9)
    <li> Zimon (7.6.0–7.8.3, 8.1.0–8.3.3)
    <li> zoxell (7.7.2–7.8.3, 8.2.2–8.3.3)
    <li> Сергей Крымов (7.4–7.4.6, 7.6.0–7.8.3, 8.1.0–8.3.3)
    <li> オレクシイ (6.99.14.1–6.99.14.2, 7.6.0–7.8.3, 8.1.0–8.3.3)
    <li> 脆脆鲨 (7.5.3–7.7.0, 8.0.3–8.2.0)
</ul><|MERGE_RESOLUTION|>--- conflicted
+++ resolved
@@ -2,10 +2,7 @@
     <li> 3ff0ff (7.7.0, 8.2.0)
     <li> <a href="https://twitter.com/7757games?t=51mUanHtPZf6CxsY_LaprA&s=09" rel="nofollow">7757</a> (7.5.0–8.3.3)
     <li> __skwrl__ (6.99.14.3–7.3.0)
-<<<<<<< HEAD
-=======
     <li> a friendly pigeon (6.99.13–7.4, 7.6.0–7.8.3, 8.1.0–8.3.3)
->>>>>>> fa84f0c6
     <li> Abdul (7.7.2–7.8.3, 8.2.2–8.3.3)
     <li> Adam Wright (7.4–7.4.8)
     <li> Adam Wright (7.4.9–7.4.11, 7.6.0–7.8.3, 8.1.0–8.3.3)
@@ -93,10 +90,7 @@
     <li> Charlene Gilbert (6.99.13–8.3.3)
     <li> Charlie Francis Cassidy (6.99.13–7.3.3, 7.6.0–7.8.3, 8.1.0–8.3.3)
     <li> Chekhov's Ghost (7.1–7.2, 7.6.0–7.8.3, 8.1.0–8.3.3)
-<<<<<<< HEAD
-=======
     <li> Cherish Fan (7.8.3, 8.3.3)
->>>>>>> fa84f0c6
     <li> Cherry Kiss Games (6.99.14.1–7.5.0, 8.0.0)
     <li> Cherry Kiss Games (7.5.0–8.3.3)
     <li> Chris Baskerville (7.6.0–7.8.3, 8.1.0–8.3.3)
@@ -109,10 +103,6 @@
     <li> CinemARTiger (7.6.0–7.8.0, 8.1.0–8.3.0)
     <li> <a href="https://www.renpy.org/agegate?url=https://ciscodonovan.itch.io/" rel="nofollow">Cisco Donovan</a> (7.6.0–7.8.3, 8.1.0–8.3.3)
     <li> Clayton (7.3.0–7.3.3, 7.6.0–7.8.3, 8.1.0–8.3.3)
-<<<<<<< HEAD
-    <li> cloverfirefly (6.99.13–7.4, 7.6.0–7.8.3, 8.1.0–8.3.3)
-=======
->>>>>>> fa84f0c6
     <li> Clyde Duensing III (7.3.0–7.3.3)
     <li> Clyde Duensing III (7.3.3–8.3.3)
     <li> CobaltCore (7.1.1–8.3.3)
@@ -237,10 +227,7 @@
     <li> Hillel Zori (7.7.2–7.8.3, 8.2.2–8.3.3)
     <li> HoarRaven (7.4.10–7.8.0, 8.0.0–8.3.0)
     <li> HoarRaven (7.8.0–7.8.3, 8.3.0–8.3.3)
-<<<<<<< HEAD
-=======
     <li> HollowJellyfish (7.8.3, 8.3.3)
->>>>>>> fa84f0c6
     <li> Hollowmend (7.5.0–8.3.3)
     <li> HopesGaming (7.1.1–8.3.3)
     <li> Husker (7.6.0–7.8.3, 8.1.0–8.3.3)
@@ -248,10 +235,7 @@
     <li> IamStillHere (7.7.1–7.8.3, 8.2.1–8.3.3)
     <li> Ianvs (7.3.3–7.5.0, 7.6.0–8.0.0, 8.1.0–8.3.3)
     <li> Imani Dean (7.1–8.3.3)
-<<<<<<< HEAD
-=======
     <li> Impious Monk (7.8.3, 8.3.3)
->>>>>>> fa84f0c6
     <li> Inksnake (6.99.14–7.4, 7.6.0–7.7.2, 8.1.0–8.2.2)
     <li> Irina Kuksova (7.3.0–7.4, 7.6.0–7.8.3, 8.1.0–8.3.3)
     <li> IronAvenger Mk2 (7.6.0–7.8.3, 8.1.0–8.3.3)
@@ -280,10 +264,7 @@
     <li> Joanna B (6.99.13–8.3.3)
     <li> JoeBanks (7.1–8.3.3)
     <li> John Baker (7.6.0–7.8.3, 8.1.0–8.3.3)
-<<<<<<< HEAD
-=======
     <li> John Broussard (7.8.3, 8.3.3)
->>>>>>> fa84f0c6
     <li> John Day (7.4, 7.6.0–7.8.3, 8.1.0–8.3.3)
     <li> John Kizer (7.7.0–7.8.3, 8.2.0–8.3.3)
     <li> John Rider Jr (7.6.1–7.8.3, 8.1.0–8.3.3)
@@ -336,10 +317,7 @@
     <li> Lightman (7.5.0–8.3.3)
     <li> Lingrimm (7.3.3–7.4, 7.6.0–7.7.0, 8.1.0–8.2.0)
     <li> Lingrimm (7.7.0–7.8.3, 8.2.0–8.3.3)
-<<<<<<< HEAD
-=======
     <li> Lio Bolus (7.8.3, 8.3.3)
->>>>>>> fa84f0c6
     <li> Litherian (7.6.0–7.8.3, 8.1.0–8.3.3)
     <li> Little Napoleon (7.1–8.3.3)
     <li> Lockheart (7.4–8.3.3)
@@ -431,10 +409,7 @@
     <li> Ncrow (7.7.1–7.8.3, 8.2.1–8.3.3)
     <li> Neigan (7.0, 7.6.0–7.8.3, 8.1.0–8.3.3)
     <li> Newbhope (7.6.0–7.8.3, 8.1.0–8.3.3)
-<<<<<<< HEAD
-=======
     <li> niarax (7.4.1–7.4.3, 7.6.0–7.8.3, 8.1.0–8.3.3)
->>>>>>> fa84f0c6
     <li> Nicholas Beard (7.4.3)
     <li> Nightwork (7.8.0–7.8.3, 8.3.0–8.3.3)
     <li> Nikraria (6.99.13–8.3.3)
@@ -531,10 +506,7 @@
     <li> Sicre (7.4–7.4.11, 7.6.0–7.8.3, 8.1.0–8.3.3)
     <li> Sidiq (7.6.0–7.8.3, 8.1.0–8.3.3)
     <li> Silken Sail Entertainment (7.4–7.5.0, 7.6.0–8.0.0, 8.1.0–8.3.3)
-<<<<<<< HEAD
-=======
     <li> Simon Balanowski (7.8.3, 8.3.3)
->>>>>>> fa84f0c6
     <li> Simply Aria (6.99.14–7.2)
     <li> Sin LA (7.7.2–7.8.3, 8.2.2–8.3.3)
     <li> SkinnGames (7.4–7.5.0, 7.6.0–8.0.0, 8.1.0–8.3.3)
@@ -607,10 +579,7 @@
     <li> Vikks Hallowhaunt (7.3.3–7.5.1, 7.6.0–8.0.1, 8.1.0–8.3.3)
     <li> <a href="https://www.renpy.org/agegate?url=https://vim-studios.web.app/" rel="nofollow">ViM Studios</a> (7.7.0–7.7.2, 8.2.0–8.2.2)
     <li> ViNovella (7.4–8.3.3)
-<<<<<<< HEAD
-=======
     <li> <a href="http://vitaminh.info/" rel="nofollow">Vitamin H Productions</a> (7.2–8.3.3)
->>>>>>> fa84f0c6
     <li> Vollschauer (6.99.13–6.99.14)
     <li> Voridor (7.7.0–7.8.3, 8.2.0–8.3.3)
     <li> VX Lloyd (6.99.14.3–7.0, 7.6.0–7.8.3, 8.1.0–8.3.3)
@@ -625,10 +594,6 @@
     <li> William Tumeo (6.99.13–7.1.2, 7.6.0–7.8.3, 8.1.0–8.3.3)
     <li> <a href="http://winterwolves.com/ambersmagicshop.htm" rel="nofollow">Winter Wolves</a> (6.99.13–8.3.3)
     <li> <a href="https://www.wraithkal.com/" rel="nofollow">Wraithkal</a> (7.5.0–8.3.3)
-<<<<<<< HEAD
-    <li> wtx (7.4.1–7.4.3, 7.6.0–7.8.3, 8.1.0–8.3.3)
-=======
->>>>>>> fa84f0c6
     <li> Xaiyeon (6.99.13–7.2, 7.6.0–7.8.3, 8.1.0–8.3.3)
     <li> Xaljio (6.99.13–8.3.3)
     <li> XCentric Labs (7.6.2–7.8.3, 8.1.2–8.3.3)
